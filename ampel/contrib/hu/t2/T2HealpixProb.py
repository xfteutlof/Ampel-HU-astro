#!/usr/bin/env python
# -*- coding: utf-8 -*-
# File:                ampel-hu-astro/ampel/contrib/hu/t2/T2HealpixProb.py
# License:             BSD-3-Clause
# Author:              jn <jnordin@physik.hu-berlin.de>
# Date:                28.03.2018
# Last Modified Date:  28.03.2021
# Last Modified By:    jn <jnordin@physik.hu-berlin.de>

from typing import Any, Iterable, Union
from ampel.types import UBson

from numpy import mean

from ampel.content.DataPoint import DataPoint
from ampel.struct.UnitResult import UnitResult
from ampel.content.T1Document import T1Document
from ampel.abstract.AbsStateT2Unit import AbsStateT2Unit
from ampel.abstract.AbsTabulatedT2Unit import AbsTabulatedT2Unit
from ampel.contrib.hu.util.AmpelHealpix import AmpelHealpix


class T2HealpixProb(AbsStateT2Unit, AbsTabulatedT2Unit):
    """
    Retrive cumulative probability for object to be associated to Healpix map.
    Will be read using AmpelHealpix. 

    Probability is the _min prob contour needed to include position_. 

    Assumes that (at least) two kinds of datapoints exists:
    - One describing details regarding the Healpix map we wish to use.
    - At least one describing an optical alert, with Ra+DEC
    
    Assumes Healpix map retrievable through AmpelHealpix.
    {map_name, map_dir, map_url, map_hash} given directly.
    
    Problem: as two different datapoints are needed this can no longer be an AbsPointT2Unit. In practice this might not change much
    since we do not expect a lot of datapoints per object, but it could lead to problems. Keep in mind
    
    """

    # Name (signifier)
    map_name: str       # Assumed to agree with map name 
    _healpix_map: AmpelHealpix
    map_hash: None | str = None

    pvalue_limit: float = 0.9

    # URL for healpix retrieval
#    map_url: None | str = None
#    map_dir: None | str = None   # Will first look here

    def load_map(self, map_info):

        # Load and process map
<<<<<<< HEAD
        self._healpix_map = AmpelHealpix(map_name=map_info.get('map_name'), map_url=map_info.get('map_url'), save_dir = map_info.get('map_dir'))
        self.map_hash = self._healpix_map.process_map()
        self.seed = self._healpix_map.seed
        print("T2HEALPIXPRB:: SEED:: ", self.seed)
=======
        self.healpix_map = AmpelHealpix(map_name=map_info.get('map_name'), map_url=map_info.get('map_url'), save_dir = map_info.get('map_dir'))
        self.map_hash = self.healpix_map.process_map()
        self.seed = self.healpix_map.seed
        #print("T2HEALPIXPRB:: SEED:: ", self.seed)
>>>>>>> 0de09057
        if not self.map_hash==map_info['hash']:
            raise ValueError("Healpix hash changed - modified map?")
        

    def process(self,
		compound: T1Document,
		datapoints: Iterable[DataPoint],
	) -> Union[UBson, UnitResult]:
        """
        :returns: cumulative probability in Healpix:

        {
            'cumprob': 0.666,
            'map_name': 'HealpixID14',
            'map_hash': 'x',
            "map_dist": 123.3,
            "map_dist_unc": 40.3,
        }
        """
        
        # Loading the map not during init, but as first alert is processed, as the map id is not initially known.
        # Should be in a tabulator?
        # 1. Look for the healpix dp
        # Alternatively, one could look for this in tags
        healdps = [dp for dp in datapoints if self.map_name == dp['body'].get('map_name') ]
        if not len(healdps)==1:
            raise ValueError("Zero or multiple Healpix maps connected to state.")         
        # 2. Load map if not already loaded, if so check that hash is still the same.
        if self.map_hash:
            if not self.map_hash == healdps[0]['body'].get('hash'):
                raise ValueError("Hash changed w.r.t. loaded map")         
        else:
            self.load_map(healdps[0]['body'])


        #print("HEALPIXPROB DDDDDDDDDDDDDDDDDDDDDDDDDDDD::", healdps[0].items())
	    
	# 3. Otherwise, find the position of the max lum dp.
        pos = self.get_positions(datapoints)   # (jd, ra, dec)
        #print("DATAPOINTS::", datapoints)
        #print("POSITIONS::", pos)
	
	# 4. Use this to return the prob. 
        out_dict: dict[str, Any] = {'map_name': self.map_name, 'map_hash': self.map_hash, 'trigger_time': self._healpix_map.trigger_time}
        out_dict['cumprob'] = self._healpix_map.get_cumprob(mean([dp[1] for dp in pos]).tolist(), mean([dp[2] for dp in pos]).tolist())

    # 5. Propagate used area, total alerts (unfiltered)
        # Combine pixels when possible
        # pixels = self.healpix_map.get_pixelmask(self.pvalue_limit)
        # deresdict = deres(self.healpix_map.nside, pixels)
        # healpix_regions = [
        #     {"nside": nside, "pixels": members} for nside, members in deresdict.items()
        # ]

        # hp_area = 0
        # for region in healpix_regions:
        #     npix_from_nside = 12 * region["nside"]**2
        #     hp_area += len(region["pixels"]) / npix_from_nside
        # hp_area *= 360**2 / np.pi
        # print("HEALPIX AREA:", hp_area)
        out_dict["map_area"] = healdps[0]['body']["map_area"]
        out_dict["unfiltered_alerts"] = healdps[0]['body']["alert_count_nofilter"]
        out_dict["queried_alerts"] = healdps[0]['body']["alert_count_query"]
    
    # 6. return map distance & uncertainty
        map_dist, map_dist_unc = self._healpix_map.get_mapdist()
        out_dict["map_dist"] = map_dist
        out_dict["map_dist_unc"] = map_dist_unc

        out_dict["seed"] = self.seed


        return out_dict<|MERGE_RESOLUTION|>--- conflicted
+++ resolved
@@ -53,17 +53,10 @@
     def load_map(self, map_info):
 
         # Load and process map
-<<<<<<< HEAD
         self._healpix_map = AmpelHealpix(map_name=map_info.get('map_name'), map_url=map_info.get('map_url'), save_dir = map_info.get('map_dir'))
         self.map_hash = self._healpix_map.process_map()
         self.seed = self._healpix_map.seed
-        print("T2HEALPIXPRB:: SEED:: ", self.seed)
-=======
-        self.healpix_map = AmpelHealpix(map_name=map_info.get('map_name'), map_url=map_info.get('map_url'), save_dir = map_info.get('map_dir'))
-        self.map_hash = self.healpix_map.process_map()
-        self.seed = self.healpix_map.seed
         #print("T2HEALPIXPRB:: SEED:: ", self.seed)
->>>>>>> 0de09057
         if not self.map_hash==map_info['hash']:
             raise ValueError("Healpix hash changed - modified map?")
         
