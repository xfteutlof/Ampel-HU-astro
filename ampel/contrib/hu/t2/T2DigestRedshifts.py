#!/usr/bin/env python
# -*- coding: utf-8 -*-
# File:                ampel/contrib/hu/t2/T2DigestRedshifts.py
# License:             BSD-3-Clause
# Author:              jnordin@physik.hu-berlin.de
# Date:                06.06.2021
# Last Modified Date:  03.03.2022
# Last Modified By:    atownsend@physik.hu-berlin.de

from typing import Any, Literal
from collections.abc import Sequence
from ampel.struct.UnitResult import UnitResult

from ampel.types import UBson
from ampel.enum.DocumentCode import DocumentCode
from ampel.model.StateT2Dependency import StateT2Dependency
from ampel.abstract.AbsTiedLightCurveT2Unit import AbsTiedLightCurveT2Unit
from ampel.view.T2DocView import T2DocView
from ampel.view.LightCurve import LightCurve
import numpy as np


class T2DigestRedshifts(AbsTiedLightCurveT2Unit):
    """

    Compare potential matches from different T2 units providing redshifts.

    Using table comparisons from (T3) CompareRedshifts to select best matches
    and provide a general uncertainty estimate.

    Available (studied) redshifts are assigned to one of seven redshift "groups",
    with decreasing average quality. The mean redshift of the lowest populated
    group is returned as 'ampel_z', together with info about this group
    ('group_z_nbr' and 'group_z_precision').

    (This is for now an AbsTiedLightCurveT2Unit, but lc info not used.)

    """

    # Max redshift uncertainty category: 1-7
    # (where 7 is any, and 1 only nearby spectroscopic matches)
    max_redshift_category: int


    # Redshift estimates associated with each region ( only rough guideline!!! )
    category_precision: list[float] = [0.0003, 0.003, 0.01, 0.02, 0.04, 0.1, 0.3]


    # CatalogMatch(Local) results might be overriden,
    # for example if specialized catalog is being used
    # Each override dict is assumed to be built asmed to be built according to
    # "catalog_name" : {
    #                    "z_keyword": "redshift field in catalog",
    #                    "max_distance": "max arcsec in which to allow match,
    #                    "max_redshift": "max redshift to use",
    #                    "z_group": "which redshift group to assign to" }
    catalogmatch_override: None | dict[str, Any]



    # These are the units through which we look for redshifts
    # Which units should this be changed to
    t2_dependency: Sequence[StateT2Dependency[Literal[
        "T2CatalogMatch",
        "T2LSPhotoZTap",
        "T2CatalogMatchLocal",
        "T2MatchBTS"
        ]]]




    def _get_lsphotoz_groupz(self, t2_res: dict[str, Any]) -> tuple[list[list[float]],list[list[float]]]:
        """
        Parse output from T2LSPhotoZTap and investigate whether any matches fulfill group
        redshift criteria.

        Return:
        One list for each of the seven redshift cateogries
        """

        group_z: list[list[float]] = [[], [], [], [], [], [], []]
        group_dist: list[list[float]] = [[], [], [], [], [], [], []]
        for lsname, lsdata in t2_res.items():
            if lsdata is None:
                continue

            # Warning: all LS checks done with a 10" matching radius,
            # this is thus enforced (in case T2 run with larger radius)
            if lsdata['dist2transient'] > 10:
                self.logger.debug('No Digest redshift LS estimate.',
                                  extra={'dist2transient': lsdata['dist2transient']})
                continue

            # First investigate LS spectroscopic redshift
            if lsdata['z_spec'] is not None and lsdata['z_spec'] > -1:
                if lsdata['z_spec'] < 0.03:
                    # Group I
                    group_z[0].append(lsdata['z_spec'])
                    group_dist[0].append(lsdata['dist2transient'])
                elif lsdata['z_spec'] < 0.15:
                    # Group II
                    group_z[1].append(lsdata['z_spec'])
                    group_dist[1].append(lsdata['dist2transient'])
                elif lsdata['z_spec'] < 0.4:
                    # Group III
                    group_z[2].append(lsdata['z_spec'])
                    group_dist[2].append(lsdata['dist2transient'])
                else:
                    # Group V
                    group_z[4].append(lsdata['z_spec'])
                    group_dist[4].append(lsdata['dist2transient'])
            self.logger.debug('LS debug spec: %s yield %s'%(lsdata, group_z))

            # Now, photometric redshifts
            if lsdata['z_phot_median'] is not None and lsdata['z_phot_median'] > -1:

                if lsdata['z_phot_median'] < 0.1:
                    # Group IV
                    group_z[3].append(lsdata['z_phot_median'])
                    group_dist[3].append(lsdata['dist2transient'])
                elif lsdata['z_phot_median'] < 0.2:
                    # Group V
                    group_z[4].append(lsdata['z_phot_median'])
                    group_dist[4].append(lsdata['dist2transient'])
                elif lsdata['z_phot_median'] < 0.4:
                    # Group VI
                    group_z[5].append(lsdata['z_phot_median'])
                    group_dist[5].append(lsdata['dist2transient'])
                else:
                    # Group VII
                    group_z[6].append(lsdata['z_phot_median'])
                    group_dist[6].append(lsdata['dist2transient'])
            self.logger.debug('LS debug phot: %s yield %s'%(lsdata, group_z))

        return group_z, group_dist



    def _get_catalogmatch_groupz(self, t2_res: dict[str, Any]) -> tuple[list[list[float]],list[list[float]]]:
        """
        Parse output from T2CatalogMatch.

        Made complicated as returns can be both single and lists.


        Return:
        One list for each of the seven redshift cateogries
        """

        group_z: list[list[float]] = [[], [], [], [], [], [], []]
        group_dist: list[list[float]] = [[], [], [], [], [], [], []]

        for cat_name, cat_matches in t2_res.items():
            if cat_matches is None or cat_matches is False:
                continue
            # List or dict depending on whether the closest or all matches are returned from.
            if isinstance(cat_matches, list):
                cat_match_list = cat_matches
            elif isinstance(cat_matches, tuple):
                cat_match_list = list(cat_matches)
            else:
                cat_match_list = [cat_matches]

            for cat_match in cat_match_list:

                # All catalogs have different structure, so doing this individually

                if cat_name == 'NEDz_extcats':
                    # at some point: verify whether 0.03 was the NEDz_extcats cut.
                    if cat_match['dist2transient'] < 2 and cat_match['z'] < 0.03:
                        group_z[0].append(cat_match['z'])
                        group_dist[0].append(cat_match['dist2transient'])
                    elif cat_match['dist2transient'] < 20 and cat_match['z'] < 0.05:
                        group_z[2].append(cat_match['z'])
                        group_dist[2].append(cat_match['dist2transient'])
                    else:
                        group_z[3].append(cat_match['z'])
                        group_dist[3].append(cat_match['dist2transient'])

                if cat_name == 'SDSS_spec':
                    # Implicit restriction as tests where done with this max matching radius
                    if cat_match['dist2transient'] < 10:
                        group_z[1].append(cat_match['z'])
                        group_dist[1].append(cat_match['dist2transient'])
                # Implicit restriction as tests where done with this max matching radius
                if (cat_name == 'GLADEv23' and cat_match['dist2transient'] < 10
                        and cat_match['z'] is not None):
                    if cat_match['z'] < 0.05:
                        group_z[2].append(cat_match['z'])
                        group_dist[2].append(cat_match['dist2transient'])
                    else:
                        group_z[3].append(cat_match['z'])
                        group_dist[3].append(cat_match['dist2transient'])

                if cat_name == 'LSPhotoZZou':
                    # Spec
                    if cat_match['specz'] is not None and cat_match['specz'] > -0.1:
                        if cat_match['specz'] < 0.15 and cat_match['dist2transient'] < 10:
                            group_z[1].append(cat_match['specz'])
                            group_dist[1].append(cat_match['dist2transient'])
                        elif cat_match['specz'] < 0.2:
                            group_z[2].append(cat_match['specz'])
                            group_dist[2].append(cat_match['dist2transient'])
                        else:
                            group_z[4].append(cat_match['specz'])
                            group_dist[4].append(cat_match['dist2transient'])

                    # Photo-z
                    if cat_match['photoz'] is not None and cat_match['photoz'] > -0.1:
                        if cat_match['photoz'] < 0.1:
                            group_z[3].append(cat_match['photoz'])
                            group_dist[3].append(cat_match['dist2transient'])
                        elif cat_match['photoz'] < 0.2:
                            group_z[4].append(cat_match['photoz'])
                            group_dist[4].append(cat_match['dist2transient'])
                        elif cat_match['dist2transient'] < 20:
                            group_z[5].append(cat_match['photoz'])
                            group_dist[5].append(cat_match['dist2transient'])
                        else:
                            group_z[6].append(cat_match['photoz'])
                            group_dist[6].append(cat_match['dist2transient'])

                if cat_name == 'wiseScosPhotoz':
                    if cat_match['zPhoto_Corr'] is not None and cat_match['zPhoto_Corr'] > -0.1:
                        if cat_match['zPhoto_Corr'] < 0.2:
                            group_z[4].append(cat_match['zPhoto_Corr'])
                            group_dist[4].append(cat_match['dist2transient'])
                        else:
                            group_z[5].append(cat_match['zPhoto_Corr'])
                            group_dist[5].append(cat_match['dist2transient'])


                if cat_name == 'twoMPZ':
                    # Photoz
                    if cat_match['zPhoto'] is not None and cat_match['zPhoto'] > -0.1:
                        if cat_match['zPhoto'] < 0.03:
                            group_z[2].append(cat_match['zPhoto'])
                            group_dist[2].append(cat_match['dist2transient'])
                        else:
                            group_z[3].append(cat_match['zPhoto'])
                            group_dist[3].append(cat_match['dist2transient'])
                    # Specz
                    if cat_match['zSpec'] is not None and cat_match['zSpec'] > -0.1:
                        group_z[1].append(cat_match['zSpec'])
                        group_dist[1].append(cat_match['dist2transient'])

                # Implicit restriction as tests where done with this max matching radius
                if cat_name == 'NEDz' and cat_match['dist2transient'] < 10:
                    if cat_match['z'] < 0.4:
                        group_z[2].append(cat_match['z'])
                        group_dist[2].append(cat_match['dist2transient'])


                # Also check for manual override
                if self.catalogmatch_override:
                    for or_catname, or_catdict in self.catalogmatch_override.items():
                        if or_catname == cat_name:
                            try:
                                cat_z = float(cat_match[or_catdict["z_keyword"]])
                                if (float(cat_match['dist2transient']) < or_catdict["max_distance"]
                                        and cat_z < or_catdict["max_redshift"]):
                                    group_z[or_catdict["z_group"]-1].append(cat_z)
                            except ValueError:
                                self.logger.info('Cannot parse z', extra={'catdict':cat_match})


        return group_z, group_dist



    def _get_matchbts_groupz(self, t2_res: dict[str, Any])->list[list[float]]:
        """
        Parse output from T2MatachBTS.

        Any transient with a redshift with two decimals (from SN template matching) is put in Group II,
        those with more (from host, high-res spec) are put into Group I.

        Return:
        One list for each of the seven redshift cateogries
        """

        group_z: list[list[float]] = [[], [], [], [], [], [], []]

        if isinstance(bts_redshift := t2_res.get("bts_redshift"), str) and bts_redshift != "-":
            # BTS redshifts are stored as strings. Crude way to get to redshift precision for evaluation:
            # Take decimal part, remove initial zeroes and cound digits
            decimals = len(bts_redshift.split(".")[1].lstrip("0"))
            z = float(bts_redshift)

            if decimals > 2:
                group_z[0].append(z)
            else:
                group_z[1].append(z)

        self.logger.debug(' bts match yield %s'%(group_z))

        return group_z




    # ==================== #
    # AMPEL T2 MANDATORY   #
    # ==================== #
    def process(self,
<<<<<<< HEAD
                light_curve: LightCurve, t2_views: Sequence[T2DocView]
                ) -> UBson | UnitResult:
=======
        light_curve: LightCurve, t2_views: Sequence[T2DocView]
    ) -> UBson | UnitResult:
>>>>>>> 0c178656
        """

            Parse t2_views from catalogs that were part of the redshift studies.
            Return these together with a "best estimate" - ampel_z

        """

        if not t2_views: # Should not happen actually, T2Processor catches that case
            self.logger.error("Missing tied t2 views")
            return UnitResult(code=DocumentCode.T2_MISSING_INFO)


        # Loop through all potential T2s with redshift information.
        # Each should return an array of arrays, corresponding to redshift maches
        # found in each category. These will be added to sn redshifts
        group_redshifts: list[list[float]] = [[], [], [], [], [], [], []]
        group_distances: list[list[float]] = [[], [], [], [], [], [], []]


		# Loop through t2_views and collect information.
        for t2_view in t2_views:

            self.logger.debug('Parsing t2 results from {}'.format(t2_view.unit))
            t2_res = res[-1] if isinstance(res := t2_view.get_payload(), list) else res
            # v0.8:
			#t2_res =  t2_view.get_data()

            if t2_view.unit == 'T2LSPhotoZTap':
                new_zs, new_dists = self._get_lsphotoz_groupz(t2_res)
            elif t2_view.unit == 'T2CatalogMatch' or t2_view.unit == 'T2CatalogMatchLocal':
                new_zs, new_dists = self._get_catalogmatch_groupz(t2_res)
            elif t2_view.unit == 'T2MatchBTS':
                new_zs = self._get_matchbts_groupz(t2_res)
            else:
                self.logger.error("No instructions for dealing with {}".format(t2_view.unit))
                return UnitResult(code=DocumentCode.T2_MISSING_INFO)

            for k in range(7):
                if len(new_zs[k]) > 0:
                    group_redshifts[k].extend(new_zs[k])
                if len(new_dists[k]) > 0:
                    group_distances[k].extend(new_dists[k])
            self.logger.debug('group_z after %s: %s'%(t2_view.unit, group_redshifts))


        # Check for best match
        t2_output: dict[str,UBson] = {'group_zs': group_redshifts, 'group_dists': group_distances}
        for k in range(7):
            if (k+1) > self.max_redshift_category:
                # No matches with sufficient precision
                break
            if len(group_redshifts[k]) > 0:
                t2_output['ampel_z'] = float(np.mean(group_redshifts[k]))
                t2_output['group_z_precision'] = self.category_precision[k]
                t2_output['group_z_nbr'] = k+1
                t2_output['ampel_dist'] = float(np.mean(group_distances[k]))
                # We then do *not* look for higher group (more uncertain) matches
                break
        if self.catalogmatch_override:
            t2_output["AmpelZ-Warning"] = "Override catalog in use."

        self.logger.debug('digest redshift: %s'%(t2_output))
        return t2_output<|MERGE_RESOLUTION|>--- conflicted
+++ resolved
@@ -304,13 +304,8 @@
     # AMPEL T2 MANDATORY   #
     # ==================== #
     def process(self,
-<<<<<<< HEAD
-                light_curve: LightCurve, t2_views: Sequence[T2DocView]
-                ) -> UBson | UnitResult:
-=======
         light_curve: LightCurve, t2_views: Sequence[T2DocView]
     ) -> UBson | UnitResult:
->>>>>>> 0c178656
         """
 
             Parse t2_views from catalogs that were part of the redshift studies.
