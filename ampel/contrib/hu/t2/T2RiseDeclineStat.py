#!/usr/bin/env python
# -*- coding: utf-8 -*-
# File              : ampel/contrib/hu/t2/T2LCQuality.py
# License           : BSD-3-Clause
# Author            : jnordin@physik.hu-berlin.de
# Date              : 28.12.2018
# Last Modified Date: 28.12.2018
# Last Modified By  : jnordin@physik.hu-berlin.de


import numpy as np
from astropy.table import Table
from typing import Dict, List, Any
from ampel.abstract.AbsLightCurveT2Unit import AbsLightCurveT2Unit
from ampel.view.LightCurve import LightCurve
from ampel.type import T2UnitResult


class T2RiseDeclineStat(AbsLightCurveT2Unit):
	"""
<<<<<<< HEAD
		Derive a number of simple metrics describing the rise, peak and decline of a lc.
		
		Derived values:
		* t_predetect : time between final good upper limit and first detection
		* t_lc : duration (time between first and most recent detection)
		* jd_max : jd of peak light. None unless bool_peaked
		* jd_det : jd of first detection
		* jd_last : jd of last detection
		* ndet : number of detections
                * bool_peaked : is the lc estimated to be declining?
		* bool_pure : has there been no significant non-detections after first detection?
		* bool_rising : was the peak light within X days of the most recent detection?
		* bool_norise : was the first detection NOT significantly fainter than
					mag_peak IF bool_peaked, ELSE mag_lst
		* bool_hasgaps : The lc has a gap between detections of at least 30 days, 
				indicating either a recurrent event or a chance coincidental detection. 
		* mag_peak : magnitude at peak light (any band). Only calculated if bool_peaked
		* mag_det : detection magnitude (any band)
		* mag_last : magnitude of last detection (any band)
		* col_peak : color at peak. None unless bool_peaked AND g+r obs made within X days of jd_max
		* col_det : color at detection. None unless g&r obs made within X days of jd_det
		* col_last : color at last detection. None unless g&r obs made within X days of jd_last
		* slope_rise_{g,r} : magnitude slope between jd_det and jd_max. None if bool_norise
		* slope_decline_{g,r} : magnitude slope between jd_max and jd_lst. None unless bool_peaked
		* rb_med : median Real Bogus
		* drb_med : median dReal Bogus (if available)
		Additionally, will try to save the following host related properties:
		'distnr','magnr','classtar','sgscore1','distpsnr1','sgscore2','distpsnr2','neargaia','maggaia'
		

		Note 1:
		What is considered "simultaneus" for calculating e.g. colors is determined by the X parameter.
		The default value of X is 2 days.

		Note 2:
		Upper limits are only considered for the calculation of t_predect and bool_pure. 
		To guarantee that upper limits would not have affected entries only use evaluations 
		with bool_pure=True.
		Upper limits below minUL (default 20) are considered weak and are not considered.  

		Note 3:
		Only positive detections (isdiffpos) are included. 
		Further control of what observations are included can be obtained through the lc filter
		run parameter.

		Parameter values not yet converted into RunConfig pydantic (coming).
		
=======
	Derive a number of simple metrics describing the rise, peak and decline of a lc.

	Derived values:
	* t_predetect : time between final good upper limit and first detection
	* t_lc : duration (time between first and most recent detection)
	* jd_max : jd of peak light. None unless bool_peaked
	* jd_det : jd of first detection
	* jd_last : jd of last detection
	* ndet : number of detections
			* bool_peaked : is the lc estimated to be declining?
	* bool_pure : has there been no significant non-detections after first detection?
	* bool_rising : was the peak light within X days of the most recent detection?
	* bool_norise : was the first detection NOT significantly fainter than
				mag_peak IF bool_peaked, ELSE mag_lst
	* bool_hasgaps : The lc has a gap between detections of at least 30 days,
			indicating either a recurrent event or a chance coincidental detection.
	* mag_peak : magnitude at peak light (any band). Only calculated if bool_peaked
	* mag_det : detection magnitude (any band)
	* mag_last : magnitude of last detection (any band)
	* col_peak : color at peak. None unless bool_peaked AND g+r obs made within X days of jd_max
	* col_det : color at detection. None unless g&r obs made within X days of jd_det
	* col_last : color at last detection. None unless g&r obs made within X days of jd_last
	* slope_rise_{g,r} : magnitude slope between jd_det and jd_max. None if bool_norise
	* slope_decline_{g,r} : magnitude slope between jd_max and jd_lst. None unless bool_peaked
	* rb_med : median Real Bogus
	* drb_med : median dReal Bogus (if available)

	Note 1:
	What is considered "simultaneus" for calculating e.g. colors is determined by the X parameter.
	The default value of X is 2 days.

	Note 2:
	Upper limits are only considered for the calculation of t_predect and bool_pure.
	To guarantee that upper limits would not have affected entries only use evaluations
	with bool_pure=True.
	Upper limits below minUL (default 20) are considered weak and are not considered.

	Note 3:
	Only positive detections (isdiffpos) are included.
	Further control of what observations are included can be obtained through the lc filter
	run parameter.

	Parameter values not yet converted into RunConfig pydantic (coming).
>>>>>>> c87d855b
	"""

	default_filter_names: Dict[int, str] = {1: 'g', 2: 'r', 3: 'i'}
	default_filter_ids: List[int] = [1, 2]
	default_max_tsep: int = 2
	default_min_UL: int = 20
	default_max_tgap: int = 30
	default_lc_filter: List[Dict[str, Any]] = [
		{
			'attribute': 'isdiffpos',
			'operator': '!=',
			'value': 'f'
		},
		{
			'attribute': 'isdiffpos',
			'operator': '!=',
			'value': '0'
		}
	]
	do_testplot: bool = False
	path_testplot: str = '/home/jnordin/tmp/t2test/'

	# For some reason we have duplicate photopoints. Why!!!
	# Through setting this we manually just keep the first of each occurance
	# Check ZTF18aacbccj,ZTF17aaaekyn for example. Has something to do whether a detection
	# is from a prv history or is new. Will for now use the one with highest rb
	# ZTF18aaaorhy is another funny case with a repeated mag.
	del_duplicate_rows: bool = True


	def test_plot(self, dets, ulims, outdict, path):
		"""
			but useful for debugging
		"""

		import matplotlib.pyplot as plt

		# Lightcurve
		for filtid in self.default_filter_ids:
			filter_det = dets[dets['filter'] == filtid]
			plt.plot(filter_det['jd'], filter_det['mag'], 'o', label="Filt %s" % (self.default_filter_names[filtid]))

		plt.plot(ulims['jd'], ulims['diffmaglim'], 'o', label="ulims")
		#plt.plot(jd_int, interp_lc(jd_int), label="interp")
		plt.gca().invert_yaxis()

		# Detection props
		if outdict['jd_max'] is not None:
			plt.axvline(outdict['jd_max'], label='Peak')
		if outdict['jd_det'] is not None:
			plt.axvline(outdict['jd_det'], label='Det')
		if outdict['jd_last'] is not None:
			plt.axvline(outdict['jd_last'], label='Last')

		plt.legend()
		plt.xlabel("JD")
		plt.ylabel("Mag")

		# Create text string
		title = 'ndet: %s rb %.2f drb %.2f ' % (
			outdict['ndet'], outdict['rb_med'], outdict['drb_med']
		)

		for boolprop in ['peaked', 'pure', 'rising', 'norise', 'hasgaps']:
			if outdict[f'bool_{boolprop}']:
				title += f'{boolprop} '

		plt.title(title)
		plt.savefig(path)
		plt.clf()


	def run(self, light_curve: LightCurve) -> T2UnitResult:
		"""
		:param run_config: `dict` or None
		configuration parameter for this job. If none is given, the
		default behaviour would be to compute the metrics for the light
		curve based on g and r with filter ID as for ZTF, to exclude points
		with negative detectiions (having isdiffpos in ['f', 0]),
		to consider upper limits larger than 20 and using detections within 2
		days when determining roughly same time claculations.

		These defaults can be changed by the following keys of the
		run_config dictionary:

		lc_filter: `dict` or `list`
			to be passed to ampel.base.LightCurve.get_tuples.
			if list, the items must be dicts and they'll be combined
			with a logical and. Pass an empy list to disable the filter
			completely (filtering on the ztf bands will still be applied).
			A sample usage would be RB / dRB cuts.
			This cut is not applied to upper limits.

		filter_ids: `list` or `tuple`
		filter_names: `dict`
			Pair of IDs of filter for which calculations are done
			with their names provided by filter_names

		min_UL : `float`
			Min upper limit mag for cosndieration.

		max_tsep : `float`
			Max obs time difference for "simulataneus" calc.

		max_tgap : `float`
			Max time between detections for no gaps

		:returns: dict with entries as in class doc string.
		{'ndet' : 3, ...}
		"""

		# parse some run config params and use default if not given
		lc_filter = run_config.get('lc_filter')
		if lc_filter is None:
			lc_filter = self.default_lc_filter
		filter_ids = run_config.get('filter_ids')

		if filter_ids is None:
			filter_ids = self.default_filter_ids
		filter_names = run_config.get('filter_names')

		if filter_names is None:
			filter_names = self.default_filter_names
		min_UL = run_config.get('min_UL')

		if min_UL is None:
			min_UL = self.default_min_UL
		max_tsep = run_config.get('max_tsep')

		if max_tsep is None:
			max_tsep = self.default_max_tsep
		max_tgap = run_config.get('max_tgap')

		if max_tgap is None:
			max_tgap = self.default_max_tgap

		# Output dict that we will start to populate
		o: Dict[str, Any] = {}

		# Step 1. Base determinations based on combined detections
		self.logger.debug('Starting joint band RiseDeclineStat estimations')

		# Detection photo-points
		pps = light_curve.get_ntuples(['obs_date', 'fid', 'mag', 'magerr', 'rb'], filters=lc_filter)
		# Check if no datapoints fulfill initial lc criteria
		if not pps:
			return {'success': False, 'cause': 'No data survive selection criteria'}


		# Get observation times for non-detection limits
		ulfilter = [{'attribute': 'diffmaglim', 'operator': '>=', 'value': min_UL}]
		uls = light_curve.get_tuples(
			'obs_date', 'diffmaglim', filters=ulfilter, of_upper_limits=True
		)


		# cast to tables for convenience
		try:
			dets = Table(rows = pps, names=('jd', 'filter', 'mag', 'magerr', 'rb'))
			o['cut_pp'] = 0
			if self.del_duplicate_rows:
				unique_jd, counts = np.unique(dets['jd'], return_counts=True)
				double_jd = list(unique_jd[(counts > 1)])
				if not len(double_jd) == 0:
					self.logger.info('Cuting duplicate jd photopoints at %s' % (double_jd))
					for jd in double_jd:
						bDoubleJD = (dets['jd'] == jd)
						MaxRb = dets['rb'][bDoubleJD].max()
						bCut = (dets['rb'][bDoubleJD] != MaxRb)
						iCut = np.arange(dets['jd'].size)[bDoubleJD][bCut]
						o['cut_pp'] += len(iCut)
						dets.remove_rows(iCut)

		except ValueError:
			print('debug')
			print(pps)
			dets = Table(rows = pps, names=('jd', 'filter', 'mag', 'magerr'))


		# First set of properties to derive
		o['jd_det'] = dets['jd'].min()
		o['jd_last'] = dets['jd'].max()
		o['ndet'] = dets['jd'].size

		try:
			o['mag_det'] = float(dets['mag'][dets['jd'] == o['jd_det']])
		except TypeError:
			print('debug')
			print(dets)
			print(o['jd_det'])
			print(dets['jd'] == o['jd_det'])
			o['mag_det'] = float(dets['mag'][dets['jd'] == o['jd_det']])

		o['mag_last'] = float(dets['mag'][dets['jd'] == o['jd_last']])
		o['t_lc'] = o['jd_last'] - o['jd_det']

<<<<<<< HEAD
		# Check if (d)real bogus present for any of these + host values
		for proptype in ['rb','drb','distnr','magnr','classtar','sgscore1','distpsnr1','sgscore2','distpsnr2','neargaia','maggaia']:
			propvalues = list( filter(None, light_curve.get_values(proptype, filters=lc_filter) ) )
			if len(propvalues)>0:
				o['%s_med'%(proptype)] = np.nanmedian( propvalues )
			else:
				o['%s_med'%(proptype)] = None
=======
		# Check if (d)real bogus present for any of these
		for rbtype in ['rb', 'drb']:
			rbvalues = list(filter(None, light_curve.get_values(rbtype, filters=lc_filter)))
			if len(rbvalues) > 0:
				o[f'{rbtype}_med'] = np.nanmedian(rbvalues)
			else:
				o[f'{rbtype}_med'] = None
>>>>>>> c87d855b



		# Look at upper limits
		if uls:
			ulims = Table(rows = uls, names=('jd', 'diffmaglim'))
			# Check for presence of upper limits after first detection
			if (ulims['jd'] > o['jd_det']).sum() > 0:
				o['bool_pure'] = False
			else:
				o['bool_pure'] = True
			# Latest upper limit prior to detection
			if np.any((ulims['jd'] < o['jd_det'])):
				o['t_predetect'] = o['jd_det'] - ulims['jd'][(ulims['jd'] < o['jd_det'])].max()
			else:
				o['t_predetect'] = None
		else:
			ulims = Table(([None], [None]), names=('jd', 'diffmaglim'))
			o['bool_pure'] = True
			o['t_predetect'] = None
			# Will ignore upper limits from now

		# Has the lightcurve peaked?
		# Requires the most recent detection to be significantly fainter than the brightest one
		# and more than max_tsep to have gone since peak light
		min_mag = dets['mag'].min()
		min_mag_jd = float(dets['jd'][dets['mag'] == min_mag])
		min_mag_err = float(dets['magerr'][dets['mag'] == min_mag])
		try:
			last_mag_err = float(dets['magerr'][dets['jd'] == o['jd_last']])
		except TypeError:
			print('last mag err')
			print(dets)
			print(o)
			print(dets['mag'] == o['mag_last'])
			last_mag_err = float(dets['magerr'][dets['mag'] == o['mag_last']])

		det_mag_err = float(dets['magerr'][dets['jd'] == o['jd_det']])
		if (o['jd_last'] - min_mag_jd) < max_tsep:
			self.logger.info('Latest detection too close to peak light to calculate peak stats')
			o['bool_peaked'] = False
		else:
			if (o['mag_last'] - min_mag) > np.sqrt(min_mag_err**2 + last_mag_err**2):
				o['bool_peaked'] = True
			else:
				o['bool_peaked'] = False

		# If we concluded a peak was there, collect info
		if o['bool_peaked']:

			self.logger.debug('Calculating peak based statistics')
			o['jd_max'] = min_mag_jd
			o['mag_peak'] = min_mag
			o['bool_rising'] = False # If it has peaked it is def not rising

			# Other chracteristics
			# Did it not rise at all?
			if (o['mag_det'] - o['mag_peak']) > np.sqrt(det_mag_err**2 + min_mag_err**2):
				o['bool_norise'] = False
			else:
				o['bool_norise'] = True

		else:
			self.logger.debug('Calculating statistics assuming no peak reached')
			o['jd_max'] = None
			o['mag_peak'] = None

			# Did it not rise at all from first detection detection?
			if (o['mag_det'] - o['mag_last']) > np.sqrt(det_mag_err**2 + last_mag_err**2):
				o['bool_norise'] = False
			else:
				o['bool_norise'] = True

			# Here it makese sense to check whether it is still rising
			if (o['jd_last'] - min_mag_jd) < max_tsep:
				o['bool_rising'] = True
			else:
				o['bool_rising'] = False

		# Are there long gaps among the detections?
		jdsorted = np.unique(dets['jd'])
		if len(jdsorted) > 1:
			if (jdsorted[1:] - jdsorted[0:-1]).max() > max_tgap:
				o['bool_hasgaps'] = True
			else:
				o['bool_hasgaps'] = False
		else:
				o['bool_hasgaps'] = None


		# Look at filter dependent qualities

		# Slopes
		for filtid in filter_ids:

			self.logger.debug(f'Starting slope fit filt {filtid}')
			filter_det = dets[dets['filter'] == filtid]

			if o['bool_peaked']:

				filter_det_rise = filter_det[filter_det['jd'] <= o['jd_max']]
				filter_det_fall = filter_det[filter_det['jd'] >= o['jd_max']]

				# Rise
				# Check that lc had rise with sufficient detections
				if o['bool_norise'] or filter_det_rise['jd'].size < 2:
					o[f'slope_rise_{filter_names[filtid]}'] = None
				else:
					p = np.polyfit(filter_det_rise['jd'], filter_det_rise['mag'], 1,
						w = 1. / filter_det_rise['magerr'])
					o[f'slope_rise_{filter_names[filtid]}'] = p[0]

				# Decline
				# Only makes sense to check this if lc peaked and declined for significant time
				if filter_det_fall['jd'].size > 1 and (filter_det['jd'].max() - o['jd_max']) > max_tsep:
					p = np.polyfit(filter_det_fall['jd'], filter_det_fall['mag'], 1,
							w = 1. / filter_det_fall['magerr'])
					o[f'slope_fall_{filter_names[filtid]}'] = p[0]
				else:
					o[f'slope_fall_{filter_names[filtid]}'] = None
			else:
				# Will use all the data to fit rise parameter, set others to none
				if o['bool_norise'] or filter_det['jd'].size < 2:
					o[f'slope_rise_{filter_names[filtid]}'] = None
				else:
					p = np.polyfit(filter_det['jd'], filter_det['mag'], 1,
						w = 1./ filter_det['magerr'])
					o[f'slope_rise_{filter_names[filtid]}'] = p[0]

		# Colors at specific phases
		for coljd, colname in zip([o['jd_det'], o['jd_last'], o['jd_max']], ['col_det', 'col_last', 'col_peak']):
			self.logger.debug(f'Checking col {colname} at jd {coljd}')
			# Check if time defined (e.g. if peak not known)
			if coljd is None:
				o[colname] = None
				continue
			dets_attime = dets[np.abs(dets['jd'] - coljd) <= max_tsep]
			if np.any(dets_attime['filter'] == filter_ids[0]) and np.any(dets_attime['filter'] == filter_ids[1]):
				col = np.mean(dets_attime['mag'][dets_attime['filter'] == filter_ids[0]])
				col -= np.mean(dets_attime['mag'][dets_attime['filter'] == filter_ids[1]])
				o[colname] = col
			else:
				o[colname] = None


<<<<<<< HEAD
#		self.logger.info('Completed RiseDecline stat calc.')
			
=======
		self.logger.info('Completed RiseDecline stat calc.')

>>>>>>> c87d855b
		if self.do_testplot:
			self.test_plot(
				dets, ulims, o,
				f"{self.path_testplot}/t2risedeclinestat_{light_curve.id.hex()}.pdf"
			)

		# return the info as dictionary
		o['success'] = True
		return o<|MERGE_RESOLUTION|>--- conflicted
+++ resolved
@@ -18,55 +18,6 @@
 
 class T2RiseDeclineStat(AbsLightCurveT2Unit):
 	"""
-<<<<<<< HEAD
-		Derive a number of simple metrics describing the rise, peak and decline of a lc.
-		
-		Derived values:
-		* t_predetect : time between final good upper limit and first detection
-		* t_lc : duration (time between first and most recent detection)
-		* jd_max : jd of peak light. None unless bool_peaked
-		* jd_det : jd of first detection
-		* jd_last : jd of last detection
-		* ndet : number of detections
-                * bool_peaked : is the lc estimated to be declining?
-		* bool_pure : has there been no significant non-detections after first detection?
-		* bool_rising : was the peak light within X days of the most recent detection?
-		* bool_norise : was the first detection NOT significantly fainter than
-					mag_peak IF bool_peaked, ELSE mag_lst
-		* bool_hasgaps : The lc has a gap between detections of at least 30 days, 
-				indicating either a recurrent event or a chance coincidental detection. 
-		* mag_peak : magnitude at peak light (any band). Only calculated if bool_peaked
-		* mag_det : detection magnitude (any band)
-		* mag_last : magnitude of last detection (any band)
-		* col_peak : color at peak. None unless bool_peaked AND g+r obs made within X days of jd_max
-		* col_det : color at detection. None unless g&r obs made within X days of jd_det
-		* col_last : color at last detection. None unless g&r obs made within X days of jd_last
-		* slope_rise_{g,r} : magnitude slope between jd_det and jd_max. None if bool_norise
-		* slope_decline_{g,r} : magnitude slope between jd_max and jd_lst. None unless bool_peaked
-		* rb_med : median Real Bogus
-		* drb_med : median dReal Bogus (if available)
-		Additionally, will try to save the following host related properties:
-		'distnr','magnr','classtar','sgscore1','distpsnr1','sgscore2','distpsnr2','neargaia','maggaia'
-		
-
-		Note 1:
-		What is considered "simultaneus" for calculating e.g. colors is determined by the X parameter.
-		The default value of X is 2 days.
-
-		Note 2:
-		Upper limits are only considered for the calculation of t_predect and bool_pure. 
-		To guarantee that upper limits would not have affected entries only use evaluations 
-		with bool_pure=True.
-		Upper limits below minUL (default 20) are considered weak and are not considered.  
-
-		Note 3:
-		Only positive detections (isdiffpos) are included. 
-		Further control of what observations are included can be obtained through the lc filter
-		run parameter.
-
-		Parameter values not yet converted into RunConfig pydantic (coming).
-		
-=======
 	Derive a number of simple metrics describing the rise, peak and decline of a lc.
 
 	Derived values:
@@ -93,6 +44,9 @@
 	* slope_decline_{g,r} : magnitude slope between jd_max and jd_lst. None unless bool_peaked
 	* rb_med : median Real Bogus
 	* drb_med : median dReal Bogus (if available)
+	Additionally, will try to save the following host related properties:
+	'distnr','magnr','classtar','sgscore1','distpsnr1','sgscore2','distpsnr2','neargaia','maggaia'
+		
 
 	Note 1:
 	What is considered "simultaneus" for calculating e.g. colors is determined by the X parameter.
@@ -110,7 +64,6 @@
 	run parameter.
 
 	Parameter values not yet converted into RunConfig pydantic (coming).
->>>>>>> c87d855b
 	"""
 
 	default_filter_names: Dict[int, str] = {1: 'g', 2: 'r', 3: 'i'}
@@ -307,24 +260,10 @@
 		o['mag_last'] = float(dets['mag'][dets['jd'] == o['jd_last']])
 		o['t_lc'] = o['jd_last'] - o['jd_det']
 
-<<<<<<< HEAD
 		# Check if (d)real bogus present for any of these + host values
 		for proptype in ['rb','drb','distnr','magnr','classtar','sgscore1','distpsnr1','sgscore2','distpsnr2','neargaia','maggaia']:
 			propvalues = list( filter(None, light_curve.get_values(proptype, filters=lc_filter) ) )
-			if len(propvalues)>0:
-				o['%s_med'%(proptype)] = np.nanmedian( propvalues )
-			else:
-				o['%s_med'%(proptype)] = None
-=======
-		# Check if (d)real bogus present for any of these
-		for rbtype in ['rb', 'drb']:
-			rbvalues = list(filter(None, light_curve.get_values(rbtype, filters=lc_filter)))
-			if len(rbvalues) > 0:
-				o[f'{rbtype}_med'] = np.nanmedian(rbvalues)
-			else:
-				o[f'{rbtype}_med'] = None
->>>>>>> c87d855b
-
+			o[f'{proptype}_med'] if propvalues else None
 
 
 		# Look at upper limits
@@ -469,13 +408,8 @@
 				o[colname] = None
 
 
-<<<<<<< HEAD
 #		self.logger.info('Completed RiseDecline stat calc.')
 			
-=======
-		self.logger.info('Completed RiseDecline stat calc.')
-
->>>>>>> c87d855b
 		if self.do_testplot:
 			self.test_plot(
 				dets, ulims, o,
