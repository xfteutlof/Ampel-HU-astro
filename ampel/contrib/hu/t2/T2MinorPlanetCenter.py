#!/usr/bin/env python
# -*- coding: utf-8 -*-
<<<<<<< HEAD
# File			  	: ampel/contrib/hu/t2/T2MinorPlanetCenter.py
# License		   	: BSD-3-Clause
# Author			: jnordin@physik.hu-berlin.de, simeon.reusch@desy.de
# Date			  	: 10.01.2019
# Last Modified Date: 13.02.2019
# Last Modified By  : simeon.reusch@desy.de


import logging
logging.basicConfig()
import requests
import numpy as np
from astropy import units as u
from astropy.coordinates import SkyCoord
from astropy import time
from bs4 import BeautifulSoup

from ampel.ztf.pipeline.common.ZTFUtils import ZTFUtils
from ampel.base.abstract.AbsT2Unit import AbsT2Unit
from ampel.core.flags.T2RunStates import T2RunStates
=======
# File              : Ampel-contrib-HU/ampel/contrib/hu/t2/T2MinorPlanetCenter.py
# License           : BSD-3-Clause
# Author            : jnordin@physik.hu-berlin.de
# Date              : 10.01.2019
# Last Modified Date: 05.02.2020
# Last Modified By  : vb <vbrinnel@physik.hu-berlin.de>

from typing import Optional, Dict, List, Union, Any
>>>>>>> c87d855b
from pydantic import BaseModel, BaseConfig
from astropy.time import Time
from ampel.view.LightCurve import LightCurve
from ampel.type import T2UnitResult
from ampel.abstract.AbsLightCurveT2Unit import AbsLightCurveT2Unit


<<<<<<< HEAD

class T2MinorPlanetCenter(AbsT2Unit):
=======
class T2MinorPlanetCenter(AbsLightCurveT2Unit):
>>>>>>> c87d855b
	"""
	Check if the *latest* detection of a transient corresponds
	matches something known by the MinorPlanetCenter.
	"""


	class RunConfig(BaseModel):
		""" Necessary class to validate configuration.  """
		class Config(BaseConfig):
			""" Raise validation errors if extra fields are present """
			allow_extra = False
			ignore_extra = False
<<<<<<< HEAD
		
		# Ampel config
		only_latest		: bool	= True		# Will only match the latest photopoint.
		searchradius	: float = 1			# Searchradius passed to MPC (arcminutes!!!)
		maglim		: float	= 22		# V-band magnitude limit passed to MPC
		filters			: dict	= None		# Potential filter for photopoint selection
=======

		# Will only match the latest photopoint
		only_latest: bool = True
>>>>>>> c87d855b

		# Potential filter for photopoint selection
		filters: Optional[Union[Dict, List[Dict]]] = None


	def post_init(self):
		"""
		"""
<<<<<<< HEAD
		self.logger = logger if logger is not None else logging.getLogger()
		self.base_config = {} if base_config is None else base_config
		
		self.logger.debug('Initiated T2MinorPlanetCenter ')


	def run(self, light_curve, run_config):
		""" 
			Parameters
			-----------
				light_curve: `ampel.base.LightCurve` instance. 
				 	See the LightCurve docstring for more info.
			
				run_config: `dict` or None

			Returns
			-------
				dict with entries as in class doc string. Each observation date checked gets an entry 
				in the dict which contains the number of individual matches 'ndet', the angular distances 
				of the matches in degree and the magnitudes of the matches.
					
					{
						obs_date : 
						{
							'ndet': number of detections (float), 
							'ang_distances_deg': angular distances in degree (list of floats or None), 
							'mags': mangitudes (list of floats or None)
						},
						...
					}
=======
		self.logger.debug('Initiated T2MinorPlanetCenter ')


	def run(self, light_curve: LightCurve) -> T2UnitResult:
		"""
		:returns: dict with entries as in class doc string.
		{'ndet' : 3, ...}
>>>>>>> c87d855b
		"""

		self.logger.debug(f'Checking {light_curve.id}')

		run_config = self.RunConfig() if run_config is None else run_config
		pps = list(
			light_curve.get_photopoints(filters=run_config.filters)
		)

		# Check whether we are running for all or only latest
		if run_config.only_latest:
			pps.sort(key=lambda x: x.body.get('obs_date'))
			pps = [pps[-1]]
			self.logger.debug(
				f"Restricting to latest PP at {pps[0].body.get('obs_date')}"
			)

		# Loop through remaining pps and check with MPC
<<<<<<< HEAD
		mpc_checks = {}
		angular_separation_deg = []
		mag_vband = []

		NEO_URL = "https://cgi.minorplanetcenter.net/cgi-bin/mpcheck.cgi"

		
		for pp in pps:
			ra = pp.get_value('ra')
			dec = pp.get_value('dec')

			self.logger.debug('Checking MPC',extra={'ra':ra, 'dec':dec,  'obs_date':{pp.get_value('obs_date')} } )

			# Convert date for HTTP request
			t = time.Time(pp.get_value("obs_date"), format="jd", scale="utc")
			year = t.strftime("%Y")
			month = t.strftime("%m")
			day = t.strftime("%d")
			daydecimal = t.mjd - np.fix(t.mjd)
			daydecimal = str(daydecimal).split(".")[1]
			day = day + "." + daydecimal
			day = np.around(np.float(day), decimals=2)

			# Convert coordinates for HTTP request
			radec_skycoord = SkyCoord(ra, dec, unit=(u.deg, u.deg))
			ra = radec_skycoord.ra.to_string(u.hour, sep=" ",pad=True)
			dec = radec_skycoord.dec.to_string(u.deg, sep=" ",pad=True)


			request_data = {"year": f"{year}", "month": f"{month}", "day": f"{day}", "which": "pos",
				"ra": f"{ra}", "decl": f"{dec}", "TextArea": "", "radius": f"{run_config.searchradius}", 
				"limit": f"{run_config.maglim}", "oc": "500", "sort": "d", "mot": "h", 
				"tmot": "s", "pdes": "u", "needed": "f", "ps": "n", "type": "p"}

			# Post the request
			response = requests.post(url=NEO_URL, data=request_data, timeout=30)

			# Parse the result
			soup = BeautifulSoup(response.text, 'html5lib')

			try:
				pre = soup.find_all('pre')[-1]
				results = pre.text.lstrip(" ").split("\n")[3:]
				separations = []
				mags = []
				for result in results:
					if len(result) > 10:
						radec = result[25:46]
						mag = float(result[47:51])
						skycoord = SkyCoord(radec, unit=(u.hourangle, u.deg))
						sep = skycoord.separation(radec_skycoord)
						separations.append(sep.deg)
						mags.append(mag)
			except IndexError:
				separations = []
				mags = []
				pass

			if len(separations) == 0:
				result = {t.jd: {"ndet": 0, "ang_distances_deg": None, "mags": None}}
			else:
				result = {t.jd: {"ndet": len(separations), "ang_distances_deg": separations, "mags": mags}}

			mpc_checks.update(result)

=======
		mpc_checks: Dict[str, Any] = {}
		for pp in pps:
			print(
				'%s %s %s' % (
					pp.body.get('ra'),
					pp.body.get('dec'),
					pp.body.get('obs_date')
				)
			)
			# Convert date to UT
			t = Time(pp.body.get('obs_date'), format='jd')
			print(t)
			t.format = 'iso'
			print(t)
#			print(t.to_value('ymdhms', scale='ut1') )

>>>>>>> c87d855b
		return mpc_checks<|MERGE_RESOLUTION|>--- conflicted
+++ resolved
@@ -1,6 +1,5 @@
 #!/usr/bin/env python
 # -*- coding: utf-8 -*-
-<<<<<<< HEAD
 # File			  	: ampel/contrib/hu/t2/T2MinorPlanetCenter.py
 # License		   	: BSD-3-Clause
 # Author			: jnordin@physik.hu-berlin.de, simeon.reusch@desy.de
@@ -9,28 +8,7 @@
 # Last Modified By  : simeon.reusch@desy.de
 
 
-import logging
-logging.basicConfig()
-import requests
-import numpy as np
-from astropy import units as u
-from astropy.coordinates import SkyCoord
-from astropy import time
-from bs4 import BeautifulSoup
-
-from ampel.ztf.pipeline.common.ZTFUtils import ZTFUtils
-from ampel.base.abstract.AbsT2Unit import AbsT2Unit
-from ampel.core.flags.T2RunStates import T2RunStates
-=======
-# File              : Ampel-contrib-HU/ampel/contrib/hu/t2/T2MinorPlanetCenter.py
-# License           : BSD-3-Clause
-# Author            : jnordin@physik.hu-berlin.de
-# Date              : 10.01.2019
-# Last Modified Date: 05.02.2020
-# Last Modified By  : vb <vbrinnel@physik.hu-berlin.de>
-
 from typing import Optional, Dict, List, Union, Any
->>>>>>> c87d855b
 from pydantic import BaseModel, BaseConfig
 from astropy.time import Time
 from ampel.view.LightCurve import LightCurve
@@ -38,12 +16,7 @@
 from ampel.abstract.AbsLightCurveT2Unit import AbsLightCurveT2Unit
 
 
-<<<<<<< HEAD
-
-class T2MinorPlanetCenter(AbsT2Unit):
-=======
 class T2MinorPlanetCenter(AbsLightCurveT2Unit):
->>>>>>> c87d855b
 	"""
 	Check if the *latest* detection of a transient corresponds
 	matches something known by the MinorPlanetCenter.
@@ -56,18 +29,15 @@
 			""" Raise validation errors if extra fields are present """
 			allow_extra = False
 			ignore_extra = False
-<<<<<<< HEAD
 		
-		# Ampel config
-		only_latest		: bool	= True		# Will only match the latest photopoint.
-		searchradius	: float = 1			# Searchradius passed to MPC (arcminutes!!!)
-		maglim		: float	= 22		# V-band magnitude limit passed to MPC
-		filters			: dict	= None		# Potential filter for photopoint selection
-=======
-
-		# Will only match the latest photopoint
-		only_latest: bool = True
->>>>>>> c87d855b
+		# Will only match the latest photopoint.
+		only_latest		: bool	= True		
+		# Search radius passed to MPC (arcminutes!!!)
+		searchradius	: float = 1			
+		# V-band magnitude limit passed to MPC
+		maglim		: float	= 22		
+		# Potential filter for photopoint selection
+		filters: Optional[Union[Dict, List[Dict]]] = None
 
 		# Potential filter for photopoint selection
 		filters: Optional[Union[Dict, List[Dict]]] = None
@@ -75,11 +45,7 @@
 
 	def post_init(self):
 		"""
-		"""
-<<<<<<< HEAD
-		self.logger = logger if logger is not None else logging.getLogger()
-		self.base_config = {} if base_config is None else base_config
-		
+		"""		
 		self.logger.debug('Initiated T2MinorPlanetCenter ')
 
 
@@ -107,15 +73,6 @@
 						},
 						...
 					}
-=======
-		self.logger.debug('Initiated T2MinorPlanetCenter ')
-
-
-	def run(self, light_curve: LightCurve) -> T2UnitResult:
-		"""
-		:returns: dict with entries as in class doc string.
-		{'ndet' : 3, ...}
->>>>>>> c87d855b
 		"""
 
 		self.logger.debug(f'Checking {light_curve.id}')
@@ -134,7 +91,6 @@
 			)
 
 		# Loop through remaining pps and check with MPC
-<<<<<<< HEAD
 		mpc_checks = {}
 		angular_separation_deg = []
 		mag_vband = []
@@ -200,22 +156,4 @@
 
 			mpc_checks.update(result)
 
-=======
-		mpc_checks: Dict[str, Any] = {}
-		for pp in pps:
-			print(
-				'%s %s %s' % (
-					pp.body.get('ra'),
-					pp.body.get('dec'),
-					pp.body.get('obs_date')
-				)
-			)
-			# Convert date to UT
-			t = Time(pp.body.get('obs_date'), format='jd')
-			print(t)
-			t.format = 'iso'
-			print(t)
-#			print(t.to_value('ymdhms', scale='ut1') )
-
->>>>>>> c87d855b
 		return mpc_checks