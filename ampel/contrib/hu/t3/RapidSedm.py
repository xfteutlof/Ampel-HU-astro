--- conflicted
+++ resolved
@@ -129,25 +129,6 @@
 
         journal_updates: Dict[StockId, JournalAttributes] = {}
         # We will here loop through transients and react individually
-<<<<<<< HEAD
-        for tv in gen:
-            matchinfo = self.accept_tview(tv)
-
-            # Check sumission criteria
-            if not matchinfo:
-                continue
-
-            self.logger.info("Passed reaction threshold", extra={"tranId": tv.id})
-
-            # Ok, so we have a transient to react to
-            if self.do_react:
-
-                success, jup = self.react(tv, matchinfo)
-
-                if jup:
-                    gen.send(jup)
-
-=======
         for tv in transients:
             transientinfo = self.collect_info(tv)
 
@@ -156,7 +137,6 @@
                 success, jup = self.react(tv, transientinfo)
                 if jup is not None:
                     journal_updates[tv.id] = jup
->>>>>>> b96082a6
                 if success:
                     self.logger.info(
                         "React success",
