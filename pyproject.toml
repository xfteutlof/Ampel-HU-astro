--- conflicted
+++ resolved
@@ -1,10 +1,6 @@
 [tool.poetry]
 name = "ampel-hu-astro"
-<<<<<<< HEAD
 version = "0.8.3.dev-000267297206"
-=======
-version = "0.8.3a20"
->>>>>>> 824fdbaa
 license = "BSD-3-Clause"
 readme = "README.md"
 description = "Astronomy units for the Ampel system from HU-Berlin"
@@ -37,16 +33,11 @@
 
 [tool.poetry.dependencies]
 python = ">=3.10,<3.12"
-<<<<<<< HEAD
-ampel-plot = {version = "^0.8.3", source = "pypi"}
-ampel-ztf = {version = "^0.8.6", source = "pypi", extras = ["kafka"], optional = false}
-=======
-ampel-plot = {version = "^0.8.3-3", source = "pypi"}
-ampel-ztf = {version = "0.8.10", optional = true}
->>>>>>> 824fdbaa
-ampel-photometry = {version = "^0.8.3", source = "pypi"}
-ampel-interface = {version = "^0.8.8", source = "pypi"}
-ampel-alerts = {version = "^0.8.5", source = "pypi"}
+ampel-plot = {version = ">=0.8.3-3,<0.9", source = "pypi"}
+ampel-ztf = {version = ">=0.8.10,<0.9", extras = ["kafka"], optional = true}
+ampel-photometry = {version = ">=0.8.3,<0.9", source = "pypi"}
+ampel-interface = {version = ">=0.8.8,<0.9", source = "pypi"}
+ampel-alerts = {version = ">=0.8.5,<0.9", source = "pypi"}
 sncosmo = {version = "^2.5.0", optional = false}
 iminuit = {version = "^2.8.0", optional = false}
 sfdmap2 = {version = "^0.2.0", optional = false}
@@ -54,12 +45,8 @@
 scipy = ">=1.4"
 beautifulsoup4 = "^4.10.0"
 backoff = "^2"
-<<<<<<< HEAD
-requests = "==2.29.0"
-=======
 requests = "^2.26.0"
 urllib3 = "1.26.5"
->>>>>>> 824fdbaa
 astropy = "^5.0"
 # PyPI prohibits direct dependencies in install_requires
 # see: https://github.com/pypa/pip/issues/6301
@@ -82,17 +69,14 @@
 uncertainties = "^3.1.7"
 scikit-learn = "^1.1.3"
 corner = "^2.2.1"
-<<<<<<< HEAD
 healpy = {version = "^1.16.2", optional = false}
-light-curve = "^0.7.3"
+light-curve = {version = "^0.7.3", optional = true}
 psutil = "^5.9.5"
-ampel-lsst = "^0.8.6"
+ampel-lsst = {version = ">=0.8.6,<0.9", optional = true}
 pickleshare = "^0.7.5"
 backcall = "^0.2.0"
 avro = "^1.11.3"
-=======
 planobs = "^0.7.3"
->>>>>>> 824fdbaa
 
 [tool.poetry.dev-dependencies]
 mypy = "^1.6.1"
@@ -105,7 +89,7 @@
 setuptools = "*"
 
 [tool.poetry.extras]
-elasticc = ["xgboost", "astro-parsnip", "timeout-decorator"]
+elasticc = ["xgboost", "astro-parsnip", "timeout-decorator", "ampel-lsst", "light-curve"]
 extcats = ["extcats"]
 ligo = ["healpy", "sncosmo", "iminuit", "sfdmap2", "ampel-ztf"]
 slack = ["slack_sdk"]
